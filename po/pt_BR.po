--- conflicted
+++ resolved
@@ -8,15 +8,9 @@
 msgstr ""
 "Project-Id-Version: pulseaudio\n"
 "Report-Msgid-Bugs-To: \n"
-<<<<<<< HEAD
-"POT-Creation-Date: 2009-07-28 01:38+0200\n"
-"PO-Revision-Date: 2008-11-21 01:21-0300\n"
-"Last-Translator: Henrique (LonelySpooky) Junior <lspooky@fedoraproject.org>\n"
-=======
 "POT-Creation-Date: 2009-07-25 18:46+0000\n"
 "PO-Revision-Date: 2009-07-28 19:45-0300\n"
 "Last-Translator: Igor Pires Soares <igor@projetofedora.org>\n"
->>>>>>> 19f2ffba
 "Language-Team: Brazilian-Portuguese <fedora-trans-pt_br@redhat.com>\n"
 "MIME-Version: 1.0\n"
 "Content-Type: text/plain; charset=utf-8\n"
@@ -268,7 +262,7 @@
 msgid "fork() failed: %s"
 msgstr "O fork() falhou: %s"
 
-#: ../src/daemon/main.c:643 ../src/utils/pacat.c:505
+#: ../src/daemon/main.c:643
 #, c-format
 msgid "read() failed: %s"
 msgstr "A operação read() falhou: %s"
@@ -1125,214 +1119,185 @@
 msgid "No cookie loaded. Attempting to connect without."
 msgstr "Nenhum cookie foi carregado. Tentativa de conexão sem eles."
 
-#: ../src/pulse/context.c:693
+#: ../src/pulse/context.c:680
 #, c-format
 msgid "fork(): %s"
 msgstr "fork(): %s"
 
-#: ../src/pulse/context.c:745
+#: ../src/pulse/context.c:733
 #, c-format
 msgid "waitpid(): %s"
 msgstr "waitpid(): %s"
 
-#: ../src/pulse/context.c:1432
+#: ../src/pulse/context.c:1415
 #, c-format
 msgid "Received message for unknown extension '%s'"
 msgstr "Foi recebida uma mensagem para uma extensão desconhecida '%s'"
 
 #: ../src/utils/pacat.c:108
-#, fuzzy, c-format
-msgid "Failed to drain stream: %s"
+#, c-format
+msgid "Failed to drain stream: %s\n"
 msgstr "Falha em drenar o fluxo: %s\n"
 
 #: ../src/utils/pacat.c:113
-#, fuzzy
-msgid "Playback stream drained."
+msgid "Playback stream drained.\n"
 msgstr "Drenado o fluxo de playback.\n"
 
 #: ../src/utils/pacat.c:123
-#, fuzzy
-msgid "Draining connection to server."
+msgid "Draining connection to server.\n"
 msgstr "Drenando a conexão par ao servidor.\n"
 
 #: ../src/utils/pacat.c:136
-#, fuzzy, c-format
-msgid "pa_stream_drain(): %s"
+#, c-format
+msgid "pa_stream_drain(): %s\n"
 msgstr "pa_stream_drain(): %s\n"
 
 #: ../src/utils/pacat.c:159
-#, fuzzy, c-format
-msgid "pa_stream_write() failed: %s"
+#, c-format
+msgid "pa_stream_write() failed: %s\n"
 msgstr "pa_stream_write() falhou: %s\n"
 
-<<<<<<< HEAD
-#: ../src/utils/pacat.c:197
-#, fuzzy, c-format
-msgid "pa_stream_begin_write() failed: %s"
-msgstr "pa_stream_write() falhou: %s\n"
-
-#: ../src/utils/pacat.c:237 ../src/utils/pacat.c:267
-#, fuzzy, c-format
-msgid "pa_stream_peek() failed: %s"
-=======
 #: ../src/utils/pacat.c:234
 #: ../src/utils/pacat.c:263
 #, c-format
 msgid "pa_stream_peek() failed: %s\n"
->>>>>>> 19f2ffba
 msgstr "pa_stream_peek() falhou: %s\n"
 
-#: ../src/utils/pacat.c:307
-#, fuzzy
-msgid "Stream successfully created."
+#: ../src/utils/pacat.c:303
+msgid "Stream successfully created.\n"
 msgstr "O fluxo (stream) foi criado com sucesso.\n"
 
+#: ../src/utils/pacat.c:306
+#, c-format
+msgid "pa_stream_get_buffer_attr() failed: %s\n"
+msgstr "pa_stream_get_buffer_attr() falhou: %s\n"
+
 #: ../src/utils/pacat.c:310
-#, fuzzy, c-format
-msgid "pa_stream_get_buffer_attr() failed: %s"
-msgstr "pa_stream_get_buffer_attr() falhou: %s\n"
-
-#: ../src/utils/pacat.c:314
-#, fuzzy, c-format
-msgid "Buffer metrics: maxlength=%u, tlength=%u, prebuf=%u, minreq=%u"
+#, c-format
+msgid "Buffer metrics: maxlength=%u, tlength=%u, prebuf=%u, minreq=%u\n"
 msgstr "Metrica do buffer: maxlength=%u, tlength=%u, prebuf=%u, minreq=%u\n"
 
+#: ../src/utils/pacat.c:313
+#, c-format
+msgid "Buffer metrics: maxlength=%u, fragsize=%u\n"
+msgstr "Métrica do buffer: maxlength=%u, fragsize=%u\n"
+
 #: ../src/utils/pacat.c:317
-#, fuzzy, c-format
-msgid "Buffer metrics: maxlength=%u, fragsize=%u"
-msgstr "Métrica do buffer: maxlength=%u, fragsize=%u\n"
+#, c-format
+msgid "Using sample spec '%s', channel map '%s'.\n"
+msgstr "Usando a espeficifação de amostragem '%s', mapa do canal '%s'.\n"
 
 #: ../src/utils/pacat.c:321
-#, fuzzy, c-format
-msgid "Using sample spec '%s', channel map '%s'."
-msgstr "Usando a espeficifação de amostragem '%s', mapa do canal '%s'.\n"
-
-#: ../src/utils/pacat.c:325
-#, fuzzy, c-format
-msgid "Connected to device %s (%u, %ssuspended)."
+#, c-format
+msgid "Connected to device %s (%u, %ssuspended).\n"
 msgstr "Conectado ao dispositivo %s (%u, %ssuspended).\n"
 
-#: ../src/utils/pacat.c:335
-#, fuzzy, c-format
-msgid "Stream error: %s"
+#: ../src/utils/pacat.c:331
+#, c-format
+msgid "Stream error: %s\n"
 msgstr "Erro de fluxo: %s\n"
 
-#: ../src/utils/pacat.c:345
-#, fuzzy, c-format
-msgid "Stream device suspended.%s"
+#: ../src/utils/pacat.c:341
+#, c-format
+msgid "Stream device suspended.%s \n"
 msgstr "Dispositivo de fluxo suspenso.%s \n"
 
-#: ../src/utils/pacat.c:347
-#, fuzzy, c-format
-msgid "Stream device resumed.%s"
+#: ../src/utils/pacat.c:343
+#, c-format
+msgid "Stream device resumed.%s \n"
 msgstr "Dispositivo de fluxo prosseguiu.%s \n"
 
-#: ../src/utils/pacat.c:355
-#, fuzzy, c-format
-msgid "Stream underrun.%s"
+#: ../src/utils/pacat.c:351
+#, c-format
+msgid "Stream underrun.%s \n"
 msgstr "Extravazamento do fluxo. %s\n"
 
-#: ../src/utils/pacat.c:362
-#, fuzzy, c-format
-msgid "Stream overrun.%s"
+#: ../src/utils/pacat.c:358
+#, c-format
+msgid "Stream overrun.%s \n"
 msgstr "O fluxo extravazou.%s \n"
 
-#: ../src/utils/pacat.c:369
-#, fuzzy, c-format
-msgid "Stream started.%s"
+#: ../src/utils/pacat.c:365
+#, c-format
+msgid "Stream started.%s \n"
 msgstr "O fluxo iniciou: %s\n"
 
-#: ../src/utils/pacat.c:376
-#, fuzzy, c-format
-msgid "Stream moved to device %s (%u, %ssuspended).%s"
+#: ../src/utils/pacat.c:372
+#, c-format
+msgid "Stream moved to device %s (%u, %ssuspended).%s \n"
 msgstr "O fluxo foi movido para o dispositivo %s (%u, %ssuspended).%s \n"
 
-#: ../src/utils/pacat.c:376
+#: ../src/utils/pacat.c:372
 msgid "not "
 msgstr "não"
 
-<<<<<<< HEAD
-#: ../src/utils/pacat.c:383
-#, fuzzy, c-format
-msgid "Stream buffer attributes changed.%s"
-msgstr "Extravazamento do fluxo. %s\n"
-=======
 #: ../src/utils/pacat.c:379
 #, c-format
 msgid "Stream buffer attributes changed.%s \n"
 msgstr "Atributos do buffer de fluxo alterados.%s \n"
->>>>>>> 19f2ffba
-
-#: ../src/utils/pacat.c:416
-#, fuzzy, c-format
-msgid "Connection established.%s"
+
+#: ../src/utils/pacat.c:412
+#, c-format
+msgid "Connection established.%s \n"
 msgstr "Conexão estabelecida.%s \n"
 
-#: ../src/utils/pacat.c:419
-#, fuzzy, c-format
-msgid "pa_stream_new() failed: %s"
+#: ../src/utils/pacat.c:415
+#, c-format
+msgid "pa_stream_new() failed: %s\n"
 msgstr "pa_stream_new() falhou: %s\n"
 
-#: ../src/utils/pacat.c:447
-#, fuzzy, c-format
-msgid "pa_stream_connect_playback() failed: %s"
+#: ../src/utils/pacat.c:443
+#, c-format
+msgid "pa_stream_connect_playback() failed: %s\n"
 msgstr "pa_stream_connect_playback() falhou: %s\n"
 
-#: ../src/utils/pacat.c:453
-#, fuzzy, c-format
-msgid "pa_stream_connect_record() failed: %s"
+#: ../src/utils/pacat.c:449
+#, c-format
+msgid "pa_stream_connect_record() failed: %s\n"
 msgstr "pa_stream_connect_record() falhou: %s\n"
 
-<<<<<<< HEAD
-#: ../src/utils/pacat.c:467
-#, fuzzy, c-format
-msgid "Connection failure: %s"
-=======
 #: ../src/utils/pacat.c:463
 #: ../src/utils/pasuspender.c:159
 #: ../src/utils/pactl.c:814
 #, c-format
 msgid "Connection failure: %s\n"
->>>>>>> 19f2ffba
 msgstr "Falha na conexão: %s\n"
 
-#: ../src/utils/pacat.c:500
-#, fuzzy
-msgid "Got EOF."
+#: ../src/utils/pacat.c:496
+msgid "Got EOF.\n"
 msgstr "Atingiu EOF.\n"
 
-#: ../src/utils/pacat.c:537
-#, fuzzy, c-format
-msgid "write() failed: %s"
+#: ../src/utils/pacat.c:501
+#, c-format
+msgid "read() failed: %s\n"
+msgstr "read() falhou: %s\n"
+
+#: ../src/utils/pacat.c:533
+#, c-format
+msgid "write() failed: %s\n"
 msgstr "write() falhou: %s\n"
 
-#: ../src/utils/pacat.c:558
-#, fuzzy
-msgid "Got signal, exiting."
+#: ../src/utils/pacat.c:554
+msgid "Got signal, exiting.\n"
 msgstr "Sinal recebido, saindo (exiting).\n"
 
-#: ../src/utils/pacat.c:572
-#, fuzzy, c-format
-msgid "Failed to get latency: %s"
+#: ../src/utils/pacat.c:568
+#, c-format
+msgid "Failed to get latency: %s\n"
 msgstr "Falhou em obter a latência: %s\n"
 
-#: ../src/utils/pacat.c:577
+#: ../src/utils/pacat.c:573
 #, c-format
 msgid "Time: %0.3f sec; Latency: %0.0f usec.  \r"
 msgstr "Tempo: %0.3f s; Latência: %0.0f us.  \r"
 
-#: ../src/utils/pacat.c:595
-#, fuzzy, c-format
-msgid "pa_stream_update_timing_info() failed: %s"
+#: ../src/utils/pacat.c:591
+#, c-format
+msgid "pa_stream_update_timing_info() failed: %s\n"
 msgstr "Falha em pa_stream_update_timing_info(): %s\n"
 
-<<<<<<< HEAD
-#: ../src/utils/pacat.c:605
-#, fuzzy, c-format
-=======
 #: ../src/utils/pacat.c:601
 #, c-format
->>>>>>> 19f2ffba
 msgid ""
 "%s [options]\n"
 "\n"
@@ -1408,7 +1373,7 @@
 "      --file-format=FORMATO_DO_ARQ.             Grava/reproduz dados PCM formatados.\n"
 "      --list-file-formats               Lista os formatos de arquivo disponíveis.\n"
 
-#: ../src/utils/pacat.c:727
+#: ../src/utils/pacat.c:723
 #, c-format
 msgid ""
 "pacat %s\n"
@@ -1419,17 +1384,6 @@
 "Compilado com  libpulse %s\n"
 "Linkado com libpulse %s\n"
 
-<<<<<<< HEAD
-#: ../src/utils/pacat.c:760
-#, fuzzy, c-format
-msgid "Invalid client name '%s'"
-msgstr "Mapa de canal inválido '%s'\n"
-
-#: ../src/utils/pacat.c:776
-#, fuzzy, c-format
-msgid "Invalid stream name '%s'"
-msgstr "Método de reamostragem inválido '%s'."
-=======
 #: ../src/utils/pacat.c:756
 #: ../src/utils/pactl.c:900
 #, c-format
@@ -1440,88 +1394,50 @@
 #, c-format
 msgid "Invalid stream name '%s'\n"
 msgstr "Nome do fluxo \"%s\" inválido\n"
->>>>>>> 19f2ffba
-
-#: ../src/utils/pacat.c:813
-#, fuzzy, c-format
-msgid "Invalid channel map '%s'"
+
+#: ../src/utils/pacat.c:809
+#, c-format
+msgid "Invalid channel map '%s'\n"
 msgstr "Mapa de canal inválido '%s'\n"
 
-#: ../src/utils/pacat.c:842
-#, fuzzy, c-format
-msgid "Invalid latency specification '%s'"
+#: ../src/utils/pacat.c:838
+#, c-format
+msgid "Invalid latency specification '%s'\n"
 msgstr "Especificação de latência inválida '%s'\n"
 
-#: ../src/utils/pacat.c:849
-#, fuzzy, c-format
-msgid "Invalid process time specification '%s'"
+#: ../src/utils/pacat.c:845
+#, c-format
+msgid "Invalid process time specification '%s'\n"
 msgstr "Especificação do tempo do processo inválida '%s'\n"
 
-<<<<<<< HEAD
-#: ../src/utils/pacat.c:861
-#, fuzzy, c-format
-msgid "Invalid property '%s'"
-msgstr "Método de reamostragem inválido '%s'."
-=======
 #: ../src/utils/pacat.c:857
 #, c-format
 msgid "Invalid property '%s'\n"
 msgstr "Propriedade \"%s\" inválida\n"
->>>>>>> 19f2ffba
-
-#: ../src/utils/pacat.c:878
+
+#: ../src/utils/pacat.c:874
 #, c-format
 msgid "Unknown file format %s."
 msgstr "Formato de arquivo %s desconhecido."
 
-#: ../src/utils/pacat.c:897
-#, fuzzy
-msgid "Invalid sample specification"
+#: ../src/utils/pacat.c:893
+msgid "Invalid sample specification\n"
 msgstr "Especificação de amostragem inválida\n"
 
-#: ../src/utils/pacat.c:907
-#, fuzzy, c-format
-msgid "open(): %s"
+#: ../src/utils/pacat.c:903
+#, c-format
+msgid "open(): %s\n"
 msgstr "open(): %s\n"
 
-#: ../src/utils/pacat.c:912
-#, fuzzy, c-format
-msgid "dup2(): %s"
+#: ../src/utils/pacat.c:908
+#, c-format
+msgid "dup2(): %s\n"
 msgstr "dup2(): %s\n"
 
-#: ../src/utils/pacat.c:919
-#, fuzzy
-msgid "Too many arguments."
+#: ../src/utils/pacat.c:915
+msgid "Too many arguments.\n"
 msgstr "Argumentos em excesso.\n"
 
-<<<<<<< HEAD
-#: ../src/utils/pacat.c:930
-#, fuzzy
-msgid "Failed to generate sample specification for file."
-msgstr "Falha em obter informações sobre a amostragem: %s\n"
-
-#: ../src/utils/pacat.c:950
-#, fuzzy
-msgid "Failed to open audio file."
-msgstr "Falha em abrir o arquivo de som.\n"
-
-#: ../src/utils/pacat.c:956
-#, fuzzy
-msgid ""
-"Warning: specified sample specification will be overwritten with "
-"specification from file."
-msgstr "Abrindo um %s fluxo com a especificação de amostragem '%s'.\n"
-
-#: ../src/utils/pacat.c:959
-#, fuzzy
-msgid "Failed to determine sample specification from file."
-msgstr "Falha em obter informações sobre a amostragem: %s\n"
-
-#: ../src/utils/pacat.c:968
-#, fuzzy
-msgid "Warning: Failed to determine channel map from file."
-msgstr "Abrindo um %s fluxo com a especificação de amostragem '%s'.\n"
-=======
 #: ../src/utils/pacat.c:926
 msgid "Failed to generate sample specification for file.\n"
 msgstr "Falha ao gerar a especificação de amostragem para o arquivo.\n"
@@ -1542,25 +1458,11 @@
 #: ../src/utils/pacat.c:964
 msgid "Warning: Failed to determine channel map from file.\n"
 msgstr "Aviso: falha ao determinar o mapa de canais a partir do arquivo.\n"
->>>>>>> 19f2ffba
-
-#: ../src/utils/pacat.c:979
-#, fuzzy
-msgid "Channel map doesn't match sample specification"
+
+#: ../src/utils/pacat.c:975
+msgid "Channel map doesn't match sample specification\n"
 msgstr "O mapeamento do canal não casa com a especificação da amostragem\n"
 
-<<<<<<< HEAD
-#: ../src/utils/pacat.c:990
-#, fuzzy
-msgid "Warning: failed to write channel map to file."
-msgstr "Abrindo um %s fluxo com a especificação de amostragem '%s'.\n"
-
-#: ../src/utils/pacat.c:1005
-#, fuzzy, c-format
-msgid ""
-"Opening a %s stream with sample specification '%s' and channel map '%s'."
-msgstr "Abrindo um %s fluxo com a especificação de amostragem '%s'.\n"
-=======
 #: ../src/utils/pacat.c:986
 msgid "Warning: failed to write channel map to file.\n"
 msgstr "Aviso: falha ao gravar o mapa de canais no arquivo.\n"
@@ -1569,54 +1471,26 @@
 #, c-format
 msgid "Opening a %s stream with sample specification '%s' and channel map '%s'.\n"
 msgstr "Abrindo um fluxo %s com a especificação de amostragem \"%s\" e mapeamento de canais \"%s\".\n"
->>>>>>> 19f2ffba
-
-#: ../src/utils/pacat.c:1006
+
+#: ../src/utils/pacat.c:1002
 msgid "recording"
 msgstr "gravando"
 
-#: ../src/utils/pacat.c:1006
+#: ../src/utils/pacat.c:1002
 msgid "playback"
 msgstr "playback"
 
-<<<<<<< HEAD
-#: ../src/utils/pacat.c:1032
-#, fuzzy
-msgid "pa_mainloop_new() failed."
-=======
 #: ../src/utils/pacat.c:1028
 #: ../src/utils/pasuspender.c:277
 #: ../src/utils/pactl.c:1104
 #, c-format
 msgid "pa_mainloop_new() failed.\n"
->>>>>>> 19f2ffba
 msgstr "pa_mainloop_new() falhou.\n"
 
-#: ../src/utils/pacat.c:1051
-#, fuzzy
-msgid "io_new() failed."
+#: ../src/utils/pacat.c:1047
+msgid "io_new() failed.\n"
 msgstr "io_new() falhou.\n"
 
-<<<<<<< HEAD
-#: ../src/utils/pacat.c:1058
-#, fuzzy
-msgid "pa_context_new() failed."
-msgstr "pa_context_new() falhou.\n"
-
-#: ../src/utils/pacat.c:1066 ../src/utils/pactl.c:1122
-#, c-format
-msgid "pa_context_connect() failed: %s"
-msgstr "pa_context_new() falhou: %s"
-
-#: ../src/utils/pacat.c:1072
-#, fuzzy
-msgid "pa_context_rttime_new() failed."
-msgstr "pa_context_new() falhou.\n"
-
-#: ../src/utils/pacat.c:1079
-#, fuzzy
-msgid "pa_mainloop_run() failed."
-=======
 #: ../src/utils/pacat.c:1054
 #: ../src/utils/pasuspender.c:290
 #: ../src/utils/pactl.c:1116
@@ -1638,7 +1512,6 @@
 #: ../src/utils/pactl.c:1127
 #, c-format
 msgid "pa_mainloop_run() failed.\n"
->>>>>>> 19f2ffba
 msgstr "pa_mainloop_run() falhou.\n"
 
 #: ../src/utils/pasuspender.c:81
@@ -1666,17 +1539,8 @@
 msgid "WARNING: Sound server is not local, not suspending.\n"
 msgstr "AVISO: O servidor de som não é local, Sound server is not local, não está em suspenso.\n"
 
-<<<<<<< HEAD
-#: ../src/utils/pasuspender.c:159 ../src/utils/pactl.c:814
-#, c-format
-msgid "Connection failure: %s\n"
-msgstr "Falha na conexão: %s\n"
-
-#: ../src/utils/pasuspender.c:176 ../src/utils/pactl.c:820
-=======
 #: ../src/utils/pasuspender.c:176
 #: ../src/utils/pactl.c:820
->>>>>>> 19f2ffba
 #, c-format
 msgid "Got SIGINT, exiting.\n"
 msgstr "Recebido o SIGINT, saindo.\n"
@@ -1713,21 +1577,6 @@
 "pasuspender %s\n"
 "Compilado com libpulse %s\n"
 "Linkado com libpulse %s\n"
-
-#: ../src/utils/pasuspender.c:277 ../src/utils/pactl.c:1104
-#, c-format
-msgid "pa_mainloop_new() failed.\n"
-msgstr "pa_mainloop_new() falhou.\n"
-
-#: ../src/utils/pasuspender.c:290 ../src/utils/pactl.c:1116
-#, c-format
-msgid "pa_context_new() failed.\n"
-msgstr "pa_context_new() falhou.\n"
-
-#: ../src/utils/pasuspender.c:298 ../src/utils/pactl.c:1127
-#, c-format
-msgid "pa_mainloop_run() failed.\n"
-msgstr "pa_mainloop_run() falhou.\n"
 
 #: ../src/utils/pactl.c:128
 #, c-format
@@ -2152,11 +2001,6 @@
 "Compilado com libpulse %s\n"
 "Linkado com libpulse %s\n"
 
-#: ../src/utils/pactl.c:900
-#, fuzzy, c-format
-msgid "Invalid client name '%s'\n"
-msgstr "Mapa de canal inválido '%s'\n"
-
 #: ../src/utils/pactl.c:926
 msgid "Please specify a sample file to load\n"
 msgstr "Por favor, especifique o arquivo de amostra a ser carregado\n"
@@ -2165,11 +2009,6 @@
 msgid "Failed to open sound file.\n"
 msgstr "Falha em abrir o arquivo de som.\n"
 
-#: ../src/utils/pactl.c:944
-#, fuzzy
-msgid "Failed to determine sample specification from file.\n"
-msgstr "Falha em obter informações sobre a amostragem: %s\n"
-
 #: ../src/utils/pactl.c:951
 msgid "Warning: Failed to determine sample specification from file.\n"
 msgstr "Aviso: falha ao determinar a especificação da amostragem a partir do arquivo.\n"
@@ -2221,6 +2060,11 @@
 #: ../src/utils/pactl.c:1099
 msgid "No valid command specified.\n"
 msgstr "Nenhum comando válido especificado.\n"
+
+#: ../src/utils/pactl.c:1122
+#, c-format
+msgid "pa_context_connect() failed: %s"
+msgstr "pa_context_new() falhou: %s"
 
 #: ../src/utils/pax11publish.c:61
 #, c-format
@@ -2343,12 +2187,8 @@
 msgid "Cannot access autospawn lock."
 msgstr "Não foi possível acessar a trava de autogeração."
 
-<<<<<<< HEAD
-#: ../src/modules/alsa/alsa-sink.c:446 ../src/modules/alsa/alsa-sink.c:603
-=======
 #: ../src/modules/alsa/alsa-sink.c:445
 #: ../src/modules/alsa/alsa-sink.c:596
->>>>>>> 19f2ffba
 #, c-format
 msgid ""
 "ALSA woke us up to write new data to the device, but there was actually nothing to write!\n"
@@ -2359,12 +2199,8 @@
 "É mais provável que isso seja um erro no driver \"%s\" do ALSA. Por favor, relate esse problema para os desenvolvedores do ALSA.\n"
 "Nós fomos acordados com o conjunto POLLOUT -- entretanto, a snd_pcm_avail() subseqüente retornou 0 ou outro valor < min_avail."
 
-<<<<<<< HEAD
-#: ../src/modules/alsa/alsa-source.c:426 ../src/modules/alsa/alsa-source.c:575
-=======
 #: ../src/modules/alsa/alsa-source.c:425
 #: ../src/modules/alsa/alsa-source.c:567
->>>>>>> 19f2ffba
 #, c-format
 msgid ""
 "ALSA woke us up to read new data from the device, but there was actually nothing to read!\n"
@@ -2391,13 +2227,6 @@
 #: ../src/modules/reserve-wrap.c:151
 msgid "PulseAudio Sound Server"
 msgstr "Servidor de som PulseAudio"
-
-#~ msgid "read() failed: %s\n"
-#~ msgstr "read() falhou: %s\n"
-
-#, fuzzy
-#~ msgid "pa_context_connect() failed: %s\n"
-#~ msgstr "pa_context_new() falhou: %s"
 
 #~ msgid "We're in the group '%s', allowing high-priority scheduling."
 #~ msgstr "Estamos no grupo '%s', permitindo escalonamento de alta prioridade."
@@ -2549,4 +2378,4 @@
 #~ "', ou eleve o RLIMIT_NICE/RLIMIT_RTPRIO dos limites do recurso para este "
 #~ "usuário."
 #~ msgid "socketpair(): %s"
-#~ msgstr "socketpair(): %s"
+#~ msgstr "socketpair(): %s"