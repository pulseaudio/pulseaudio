--- conflicted
+++ resolved
@@ -23,17 +23,10 @@
 msgstr ""
 "Project-Id-Version: pulseaudio\n"
 "Report-Msgid-Bugs-To: \n"
-<<<<<<< HEAD
-"POT-Creation-Date: 2009-06-17 23:42+0200\n"
-"PO-Revision-Date: 2009-06-10 18:47+0200\n"
-"Last-Translator: Judith Pintó Subirada <judithp@gmail.com>\n"
-"Language-Team: \n"
-=======
 "POT-Creation-Date: 2009-06-21 14:30+0000\n"
 "PO-Revision-Date: 2009-07-18 11:40+0100\n"
 "Last-Translator: Tomàs Bigordà <t0mynoker@gmail.com>\n"
 "Language-Team: Catalan <fedora@softcatala.net>\n"
->>>>>>> 0aca5ad3
 "MIME-Version: 1.0\n"
 "Content-Type: text/plain; charset=UTF-8\n"
 "Content-Transfer-Encoding: 8bit\n"
@@ -79,22 +72,12 @@
 
 #: ../src/modules/module-ladspa-sink.c:49
 msgid "Virtual LADSPA sink"
-<<<<<<< HEAD
-msgstr ""
-=======
 msgstr "Conducte virtual LADSPA"
->>>>>>> 0aca5ad3
 
 #: ../src/modules/module-ladspa-sink.c:53
 msgid ""
 "sink_name=<name for the sink> sink_properties=<properties for the sink> "
 "master=<name of sink to filter> format=<sample format> rate=<sample rate> "
-<<<<<<< HEAD
-"channels=<number of channels> channel_map=<channel map> plugin=<ladspa "
-"plugin name> label=<ladspa plugin label> control=<comma seperated list of "
-"input control values>"
-msgstr ""
-=======
 "channels=<number of channels> channel_map=<channel map> plugin=<ladspa plugin "
 "name> label=<ladspa plugin label> control=<comma seperated list of input "
 "control values>"
@@ -104,7 +87,6 @@
 "rate=<ràtio de mostra> channels=<nombre de canals> channel_map=<mapa de canals> "
 "pulgin=<nom del connector ladspa> label=<etiqueta del connector ladspa> "
 "control=<llista separada per comes dels valors de control d'entrada>"
->>>>>>> 0aca5ad3
 
 #: ../src/pulsecore/sink.c:2394
 msgid "Internal Audio"
@@ -222,11 +204,7 @@
 #: ../src/daemon/main.c:221
 #, c-format
 msgid "Failed to change group list: %s"
-<<<<<<< HEAD
-msgstr "No s'ha pogut canviar la llista del grup :%s"
-=======
 msgstr "No s'ha pogut canviar la llista del grup: %s"
->>>>>>> 0aca5ad3
 
 #: ../src/daemon/main.c:237
 #, c-format
@@ -512,15 +490,12 @@
 "Please read http://pulseaudio.org/wiki/WhatIsWrongWithSystemMode for an "
 "explanation why system mode is usually a bad idea."
 msgstr ""
-<<<<<<< HEAD
-=======
 "Esteu utilitzant el PA en mode sistema. Tingueu en compte "
 "que molt probablement no hauríeu de fer-ho.\n"
 "No obstant això, si ho feu és la vostra responsabilitat si no funciona "
 "com s'esperava.\n"
 "Si us plau, llegiu http://pulseaudio.org/wiki/WhatIsWrongWithSystemMode per "
 "a una explicació de per què el mode sistema sol ser una mala idea."
->>>>>>> 0aca5ad3
 
 #: ../src/daemon/main.c:951
 msgid "pa_pid_file_create() failed."
@@ -1426,11 +1401,7 @@
 #: ../src/utils/pacat.c:371
 #, c-format
 msgid "Stream moved to device %s (%u, %ssuspended).%s \n"
-<<<<<<< HEAD
-msgstr "S'ha mogut el flux al dispositiu %s (%u, %ssuspés).%s\n"
-=======
 msgstr "S'ha mogut el flux al dispositiu %s (%u, %ssuspés).%s \n"
->>>>>>> 0aca5ad3
 
 #: ../src/utils/pacat.c:371
 msgid "not "
@@ -1439,11 +1410,7 @@
 #: ../src/utils/pacat.c:378
 #, c-format
 msgid "Stream buffer attributes changed.%s \n"
-<<<<<<< HEAD
-msgstr "Atributs del fluxe de la memòria intermèdia canviats.%s \n"
-=======
 msgstr "Els atributs del flux de memòria intermèdia han canviat.%s \n"
->>>>>>> 0aca5ad3
 
 #: ../src/utils/pacat.c:411
 #, c-format
@@ -1599,16 +1566,6 @@
 "      --fix-rate                        Pren la velocitat de mostreig del "
 "conducte al qual\n"
 "                                        s'està connectant el flux.\n"
-<<<<<<< HEAD
-"      --fix-channels                    Pren el número de canals i el mapa "
-"de canals del\n"
-"                                        conducte al qual s'està connectant "
-"el flux.\n"
-"      --no-remix                        No barregis els canals.\n"
-"      --no-remap                        Mapeja els canals per índex en "
-"comptes de per nom .\n"
-"      --latency=BYTES                   Sol·licita la latència en bytes.\n"
-=======
 "      --fix-channels                    Pren el número de canals i el mapa de "
 "canals del\n"
 "                                        conducte al qual s'està connectant el "
@@ -1617,7 +1574,6 @@
 "      --no-remap                        Mapeja els canals per índex en "
 "comptes de per nom .\n"
 "      --latencia=BYTES                   Sol·licita la latència en bytes.\n"
->>>>>>> 0aca5ad3
 "      --process-time=BYTES              Sol·licita el temps de procés per "
 "petició en bytes.\n"
 "      --property=PROPIETAT=VALOR         Establir la propietat especificada "
@@ -1641,11 +1597,7 @@
 "Enllaçat amb libpulse %s\n"
 
 #: ../src/utils/pacat.c:760 ../src/utils/pactl.c:900
-<<<<<<< HEAD
-#, fuzzy, c-format
-=======
-#, c-format
->>>>>>> 0aca5ad3
+#, c-format
 msgid "Invalid client name '%s'\n"
 msgstr "Nom del client invàlid '%s'\n"
 
@@ -1699,11 +1651,7 @@
 
 #: ../src/utils/pacat.c:930
 msgid "Failed to generate sample specification for file.\n"
-<<<<<<< HEAD
-msgstr "No s'ha pogut obtenir informació de la mostra: %s\n"
-=======
 msgstr "No s'ha pogut obtenir informació del fitxer.\n"
->>>>>>> 0aca5ad3
 
 #: ../src/utils/pacat.c:950
 msgid "Failed to open audio file.\n"
@@ -1718,14 +1666,8 @@
 "l'especificació del fitxer.\n"
 
 #: ../src/utils/pacat.c:959 ../src/utils/pactl.c:944
-<<<<<<< HEAD
-#, fuzzy
-msgid "Failed to determine sample specification from file.\n"
-msgstr "No s'ha pogut obtenir informació de la mostra: %s\n"
-=======
 msgid "Failed to determine sample specification from file.\n"
 msgstr "No s'ha pogut determinar l'especificació de mostra del fitxer.\n"
->>>>>>> 0aca5ad3
 
 #: ../src/utils/pacat.c:968
 msgid "Warning: Failed to determine channel map from file.\n"
@@ -1945,16 +1887,6 @@
 "\t\t%s\n"
 
 #: ../src/utils/pactl.c:261 ../src/utils/pactl.c:353
-<<<<<<< HEAD
-#, fuzzy, c-format
-msgid "\tPorts:\n"
-msgstr "\tPerfils:\n"
-
-#: ../src/utils/pactl.c:267 ../src/utils/pactl.c:359
-#, fuzzy, c-format
-msgid "\tActive Port: %s\n"
-msgstr "\tPerfil actiu: %s\n"
-=======
 #, c-format
 msgid "\tPorts:\n"
 msgstr "\tPorts:\n"
@@ -1963,7 +1895,6 @@
 #, c-format
 msgid "\tActive Port: %s\n"
 msgstr "\tPort actiu: %s\n"
->>>>>>> 0aca5ad3
 
 #: ../src/utils/pactl.c:290
 #, c-format
@@ -2218,11 +2149,7 @@
 msgstr "S'ha trobat un fi de fitxer prematurament\n"
 
 #: ../src/utils/pactl.c:826
-<<<<<<< HEAD
-#, fuzzy, c-format
-=======
-#, c-format
->>>>>>> 0aca5ad3
+#, c-format
 msgid ""
 "%s [options] stat\n"
 "%s [options] list\n"
@@ -2289,10 +2216,6 @@
 msgstr "No s'ha pogut obrir el fitxer de so.\n"
 
 #: ../src/utils/pactl.c:951
-<<<<<<< HEAD
-#, fuzzy
-=======
->>>>>>> 0aca5ad3
 msgid "Warning: Failed to determine sample specification from file.\n"
 msgstr ""
 "Advertència: No s'ha pogut determinar l'especificació de mostra a partir del fitxer.\n"
@@ -2339,23 +2262,12 @@
 msgstr "Heu d'especificar un nom o un índex de targeta i un nom de perfil\n"
 
 #: ../src/utils/pactl.c:1073
-<<<<<<< HEAD
-#, fuzzy
-msgid "You have to specify a sink name/index and a port name\n"
-msgstr "Heu d'especificar un nom o un índex de targeta i un nom de perfil\n"
-
-#: ../src/utils/pactl.c:1084
-#, fuzzy
-msgid "You have to specify a source name/index and a port name\n"
-msgstr "Heu d'especificar un nom o un índex de targeta i un nom de perfil\n"
-=======
 msgid "You have to specify a sink name/index and a port name\n"
 msgstr "Heu d'especificar un nom o un índex de conducte i un nom de port\n"
 
 #: ../src/utils/pactl.c:1084
 msgid "You have to specify a source name/index and a port name\n"
 msgstr "Heu d'especificar un nom o un índex de font i un nom de port\n"
->>>>>>> 0aca5ad3
 
 #: ../src/utils/pactl.c:1099
 msgid "No valid command specified.\n"
@@ -2504,11 +2416,7 @@
 "havia res a escriure!\n"
 "Probablement es tracta d'un error del controlador de l'ALSA '%s'. Informeu "
 "d'aquest problema als desenvolupadors de l'ALSA.\n"
-<<<<<<< HEAD
-"Ens han cridat mitjançant POLLOUT set -- tammateix una crida posterior de "
-=======
 "Ens han aixecat amb POLLOUT activat -- tanmateix una crida posterior a "
->>>>>>> 0aca5ad3
 "snd_pcm_avail() ha retornat 0 o un altre valor < min_avail."
 
 #: ../src/modules/alsa/alsa-source.c:424 ../src/modules/alsa/alsa-source.c:563
@@ -2521,19 +2429,11 @@
 "We were woken up with POLLIN set -- however a subsequent snd_pcm_avail() "
 "returned 0 or another value < min_avail."
 msgstr ""
-<<<<<<< HEAD
-"Alsa ens ha cridat per a llegir dades noves del dispositiu, però no hi ha "
-"res a llegir!\n"
-"Probablement es tracta d'un error de la controladora '%s' de l'ALSA. "
-"Reporteu aquest problema als desenvolupadors de l'ALSA.\n"
-"Ens ha cridat mitjançant POLLIN set -- tammateix una ordre posterior "
-=======
 "Alsa ens ha cridat per a llegir dades noves del dispositiu, però no hi ha res "
 "a llegir!\n"
 "Probablement es tracta d'un error de la controladora '%s' de l'ALSA. Reporteu "
 "aquest problema als desenvolupadors de l'ALSA.\n"
 "Ens han aixecat amb POLLIN activat -- tanmateix una crida posterior a "
->>>>>>> 0aca5ad3
 "snd_pcm_avail() ha retornat 0 o un altre valor < min_avail."
 
 #: ../src/modules/alsa/module-alsa-card.c:152
@@ -2623,17 +2523,10 @@
 #~ "  -v, --verbose                         Habilita les operacions "
 #~ "detallades\n"
 #~ "\n"
-<<<<<<< HEAD
-#~ "  -s, --server=SERVIDOR                 Nom del servidor al qual "
-#~ "connectar-se\n"
-#~ "  -d, --device=DISPOSITIU               Nom del conducte al qual "
-#~ "connectar-se\n"
-=======
 #~ "  -s, --server=SERVIDOR                 Nom del servidor al qual connectar-"
 #~ "se\n"
 #~ "  -d, --device=DISPOSITIU               Nom del conducte al qual connectar-"
 #~ "se\n"
->>>>>>> 0aca5ad3
 #~ "  -n, --client-name=NOM                 Com cridar aquest client al "
 #~ "servidor\n"
 #~ "      --stream-name=NOM                 Com cridar aquest flux al "
